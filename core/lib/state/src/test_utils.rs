//! Shared utils for unit tests.

use std::ops;

use zksync_dal::StorageProcessor;
use zksync_types::{
    block::{BlockGasCount, L1BatchHeader, MiniblockHeader},
    AccountTreeId, Address, L1BatchNumber, MiniblockNumber, ProtocolVersion, StorageKey,
    StorageLog, H256,
};

pub(crate) async fn prepare_postgres(conn: &mut StorageProcessor<'_>) {
    if conn.blocks_dal().is_genesis_needed().await.unwrap() {
        conn.protocol_versions_dal()
            .save_protocol_version_with_tx(ProtocolVersion::default())
            .await;
        // The created genesis block is likely to be invalid, but since it's not committed,
        // we don't really care.
        let genesis_storage_logs = gen_storage_logs(0..20);
        create_miniblock(conn, MiniblockNumber(0), genesis_storage_logs.clone()).await;
        create_l1_batch(conn, L1BatchNumber(0), &genesis_storage_logs).await;
    }

    conn.storage_logs_dal()
        .rollback_storage_logs(MiniblockNumber(0))
        .await;
    conn.blocks_dal()
        .delete_miniblocks(MiniblockNumber(0))
        .await
        .unwrap();
    conn.blocks_dal()
        .delete_l1_batches(L1BatchNumber(0))
        .await
        .unwrap();
}

pub(crate) fn gen_storage_logs(indices: ops::Range<u64>) -> Vec<StorageLog> {
    let mut accounts = [
        "4b3af74f66ab1f0da3f2e4ec7a3cb99baf1af7b2",
        "ef4bb7b21c5fe7432a7d63876cc59ecc23b46636",
        "89b8988a018f5348f52eeac77155a793adf03ecc",
        "782806db027c08d36b2bed376b4271d1237626b3",
        "b2b57b76717ee02ae1327cc3cf1f40e76f692311",
    ]
    .map(|s| AccountTreeId::new(s.parse::<Address>().unwrap()));
    accounts.sort_unstable();

    let account_keys = (indices.start / 5)..(indices.end / 5);
    let proof_keys = accounts.iter().flat_map(|&account| {
        account_keys
            .clone()
            .map(move |i| StorageKey::new(account, H256::from_low_u64_be(i)))
    });
    let proof_values = indices.map(|i| H256::from_low_u64_be(i + 1));

    proof_keys
        .zip(proof_values)
        .map(|(proof_key, proof_value)| StorageLog::new_write_log(proof_key, proof_value))
        .collect()
}

#[allow(clippy::default_trait_access)]
// ^ `BaseSystemContractsHashes::default()` would require a new direct dependency
pub(crate) async fn create_miniblock(
    conn: &mut StorageProcessor<'_>,
    miniblock_number: MiniblockNumber,
    block_logs: Vec<StorageLog>,
) {
    let miniblock_header = MiniblockHeader {
        number: miniblock_number,
        timestamp: 0,
        hash: H256::from_low_u64_be(u64::from(miniblock_number.0)),
        l1_tx_count: 0,
        l2_tx_count: 0,
        base_fee_per_gas: 0,
        l1_gas_price: 0,
<<<<<<< HEAD
        pubdata_price: 0,
=======
        l1_fair_pubdata_price: 0,
>>>>>>> 9fbd7a2f
        l2_fair_gas_price: 0,
        base_system_contracts_hashes: Default::default(),
        protocol_version: Some(Default::default()),
        virtual_blocks: 0,
    };

    conn.blocks_dal()
        .insert_miniblock(&miniblock_header)
        .await
        .unwrap();
    conn.storage_logs_dal()
        .insert_storage_logs(miniblock_number, &[(H256::zero(), block_logs)])
        .await;
}

#[allow(clippy::default_trait_access)]
// ^ `BaseSystemContractsHashes::default()` would require a new direct dependency
pub(crate) async fn create_l1_batch(
    conn: &mut StorageProcessor<'_>,
    l1_batch_number: L1BatchNumber,
    logs_for_initial_writes: &[StorageLog],
) {
    let mut header = L1BatchHeader::new(
        l1_batch_number,
        0,
        Address::default(),
        Default::default(),
        Default::default(),
    );
    header.is_finished = true;
    conn.blocks_dal()
        .insert_l1_batch(&header, &[], BlockGasCount::default(), &[], &[])
        .await
        .unwrap();
    conn.blocks_dal()
        .mark_miniblocks_as_executed_in_l1_batch(l1_batch_number)
        .await
        .unwrap();

    let mut written_keys: Vec<_> = logs_for_initial_writes.iter().map(|log| log.key).collect();
    written_keys.sort_unstable();
    conn.storage_logs_dedup_dal()
        .insert_initial_writes(l1_batch_number, &written_keys)
        .await;
}<|MERGE_RESOLUTION|>--- conflicted
+++ resolved
@@ -74,11 +74,7 @@
         l2_tx_count: 0,
         base_fee_per_gas: 0,
         l1_gas_price: 0,
-<<<<<<< HEAD
-        pubdata_price: 0,
-=======
         l1_fair_pubdata_price: 0,
->>>>>>> 9fbd7a2f
         l2_fair_gas_price: 0,
         base_system_contracts_hashes: Default::default(),
         protocol_version: Some(Default::default()),
