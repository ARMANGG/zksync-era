use std::{collections::HashMap, convert::TryInto};

use anyhow::Context as _;
use zksync_dal::StorageProcessor;
use zksync_mini_merkle_tree::MiniMerkleTree;
use zksync_system_constants::DEFAULT_L2_TX_GAS_PER_PUBDATA_BYTE;
use zksync_types::{
    api::{
        BlockDetails, BridgeAddresses, GetLogsFilter, L1BatchDetails, L2ToL1LogProof, Proof,
        ProtocolVersion, StorageProof, TransactionDetails,
    },
    fee::Fee,
    fee_model::FeeParams,
    l1::L1Tx,
    l2::L2Tx,
    l2_to_l1_log::L2ToL1Log,
    tokens::ETHEREUM_ADDRESS,
    transaction_request::CallRequest,
    utils::storage_key_for_standard_token_balance,
    AccountTreeId, L1BatchNumber, MiniblockNumber, StorageKey, Transaction, L1_MESSENGER_ADDRESS,
    L2_ETH_TOKEN_ADDRESS, REQUIRED_L1_TO_L2_GAS_PER_PUBDATA_BYTE, U256, U64,
};
use zksync_utils::{address_to_h256, h256_to_u256};
use zksync_web3_decl::{
    error::Web3Error,
    types::{Address, Token, H256},
};

use crate::api_server::{
    tree::TreeApiClient,
    web3::{backend_jsonrpsee::MethodTracer, RpcState},
};

#[derive(Debug)]
pub(crate) struct ZksNamespace {
    state: RpcState,
}

impl ZksNamespace {
    pub fn new(state: RpcState) -> Self {
        Self { state }
    }

    pub(crate) fn current_method(&self) -> &MethodTracer {
        &self.state.current_method
    }

    async fn access_storage(&self) -> Result<StorageProcessor<'_>, Web3Error> {
        Ok(self
            .state
            .connection_pool
            .access_storage_tagged("api")
            .await?)
    }

    #[tracing::instrument(skip(self, request))]
    pub async fn estimate_fee_impl(&self, request: CallRequest) -> Result<Fee, Web3Error> {
        let mut request_with_gas_per_pubdata_overridden = request;
        self.state
            .set_nonce_for_call_request(&mut request_with_gas_per_pubdata_overridden)
            .await?;

        if let Some(ref mut eip712_meta) = request_with_gas_per_pubdata_overridden.eip712_meta {
            eip712_meta.gas_per_pubdata = U256::from(DEFAULT_L2_TX_GAS_PER_PUBDATA_BYTE);
        }

        let mut tx = L2Tx::from_request(
            request_with_gas_per_pubdata_overridden.into(),
            self.state.api_config.max_tx_size,
        )?;

        // When we're estimating fee, we are trying to deduce values related to fee, so we should
        // not consider provided ones.
        tx.common_data.fee.max_priority_fee_per_gas = 0u64.into();
        tx.common_data.fee.gas_per_pubdata_limit = U256::from(DEFAULT_L2_TX_GAS_PER_PUBDATA_BYTE);
        self.estimate_fee(tx.into()).await
    }

    #[tracing::instrument(skip(self, request))]
    pub async fn estimate_l1_to_l2_gas_impl(
        &self,
        request: CallRequest,
    ) -> Result<U256, Web3Error> {
        let mut request_with_gas_per_pubdata_overridden = request;
        // When we're estimating fee, we are trying to deduce values related to fee, so we should
        // not consider provided ones.
        if let Some(ref mut eip712_meta) = request_with_gas_per_pubdata_overridden.eip712_meta {
            if eip712_meta.gas_per_pubdata == U256::zero() {
                eip712_meta.gas_per_pubdata = REQUIRED_L1_TO_L2_GAS_PER_PUBDATA_BYTE.into();
            }
        }

        let tx: L1Tx = request_with_gas_per_pubdata_overridden
            .try_into()
            .map_err(Web3Error::SerializationError)?;

        let fee = self.estimate_fee(tx.into()).await?;
        Ok(fee.gas_limit)
    }

    async fn estimate_fee(&self, tx: Transaction) -> Result<Fee, Web3Error> {
        let scale_factor = self.state.api_config.estimate_gas_scale_factor;
        let acceptable_overestimation =
            self.state.api_config.estimate_gas_acceptable_overestimation;

        Ok(self
            .state
            .tx_sender
            .get_txs_fee_in_wei(tx, scale_factor, acceptable_overestimation)
            .await?)
    }

    #[tracing::instrument(skip(self))]
    pub fn get_bridgehub_contract_impl(&self) -> Option<Address> {
        self.state.api_config.bridgehub_proxy_addr
    }

    #[tracing::instrument(skip(self))]
    pub fn get_main_contract_impl(&self) -> Address {
        self.state.api_config.diamond_proxy_addr
    }

    #[tracing::instrument(skip(self))]
    pub fn get_testnet_paymaster_impl(&self) -> Option<Address> {
        self.state.api_config.l2_testnet_paymaster_addr
    }

    #[tracing::instrument(skip(self))]
    pub fn get_bridge_contracts_impl(&self) -> BridgeAddresses {
        self.state.api_config.bridge_addresses.clone()
    }

    #[tracing::instrument(skip(self))]
    pub fn l1_chain_id_impl(&self) -> U64 {
        U64::from(*self.state.api_config.l1_chain_id)
    }

    #[tracing::instrument(skip(self))]
    pub async fn get_confirmed_tokens_impl(
        &self,
        from: u32,
        limit: u8,
    ) -> Result<Vec<Token>, Web3Error> {
        let mut storage = self.access_storage().await?;
        let tokens = storage
            .tokens_web3_dal()
            .get_well_known_tokens()
            .await
            .context("get_well_known_tokens")?;

        let tokens = tokens
            .into_iter()
            .skip(from as usize)
            .take(limit.into())
            .map(|token_info| Token {
                l1_address: token_info.l1_address,
                l2_address: token_info.l2_address,
                name: token_info.metadata.name,
                symbol: token_info.metadata.symbol,
                decimals: token_info.metadata.decimals,
            })
            .collect();
        Ok(tokens)
    }

    #[tracing::instrument(skip(self))]
    pub async fn get_all_account_balances_impl(
        &self,
        address: Address,
    ) -> Result<HashMap<Address, U256>, Web3Error> {
        let mut storage = self.access_storage().await?;
        let tokens = storage
            .tokens_dal()
            .get_all_l2_token_addresses()
            .await
            .context("get_all_l2_token_addresses")?;
        let hashed_balance_keys = tokens.iter().map(|&token_address| {
            let token_account = AccountTreeId::new(if token_address == ETHEREUM_ADDRESS {
                L2_ETH_TOKEN_ADDRESS
            } else {
                token_address
            });
            let hashed_key =
                storage_key_for_standard_token_balance(token_account, &address).hashed_key();
            (hashed_key, (hashed_key, token_address))
        });
        let (hashed_balance_keys, hashed_key_to_token_address): (Vec<_>, HashMap<_, _>) =
            hashed_balance_keys.unzip();

        let balance_values = storage
            .storage_web3_dal()
            .get_values(&hashed_balance_keys)
            .await
            .context("get_values")?;

        let balances = balance_values
            .into_iter()
            .filter_map(|(hashed_key, balance)| {
                let balance = h256_to_u256(balance);
                if balance.is_zero() {
                    return None;
                }
                Some((hashed_key_to_token_address[&hashed_key], balance))
            })
            .collect();
        Ok(balances)
    }

    #[tracing::instrument(skip(self))]
    pub async fn get_l2_to_l1_msg_proof_impl(
        &self,
        block_number: MiniblockNumber,
        sender: Address,
        msg: H256,
        l2_log_position: Option<usize>,
    ) -> Result<Option<L2ToL1LogProof>, Web3Error> {
        self.state.start_info.ensure_not_pruned(block_number)?;
        let mut storage = self.access_storage().await?;
        let Some(l1_batch_number) = storage
            .blocks_web3_dal()
            .get_l1_batch_number_of_miniblock(block_number)
            .await
            .context("get_l1_batch_number_of_miniblock")?
        else {
            return Ok(None);
        };
        let (first_miniblock_of_l1_batch, _) = storage
            .blocks_web3_dal()
            .get_miniblock_range_of_l1_batch(l1_batch_number)
            .await
            .context("get_miniblock_range_of_l1_batch")?
            .context("L1 batch should contain at least one miniblock")?;

        // Position of l1 log in L1 batch relative to logs with identical data
        let l1_log_relative_position = if let Some(l2_log_position) = l2_log_position {
            let logs = storage
                .events_web3_dal()
                .get_logs(
                    GetLogsFilter {
                        from_block: first_miniblock_of_l1_batch,
                        to_block: block_number,
                        addresses: vec![L1_MESSENGER_ADDRESS],
                        topics: vec![(2, vec![address_to_h256(&sender)]), (3, vec![msg])],
                    },
                    self.state.api_config.req_entities_limit,
                )
                .await
                .context("get_logs")?;
            let maybe_pos = logs.iter().position(|event| {
                event.block_number == Some(block_number.0.into())
                    && event.log_index == Some(l2_log_position.into())
            });
            match maybe_pos {
                Some(pos) => pos,
                None => return Ok(None),
            }
        } else {
            0
        };

        let log_proof = self
            .get_l2_to_l1_log_proof_inner(
                &mut storage,
                l1_batch_number,
                l1_log_relative_position,
                |log| {
                    log.sender == L1_MESSENGER_ADDRESS
                        && log.key == address_to_h256(&sender)
                        && log.value == msg
                },
            )
            .await?;
        Ok(log_proof)
    }

    async fn get_l2_to_l1_log_proof_inner(
        &self,
        storage: &mut StorageProcessor<'_>,
        l1_batch_number: L1BatchNumber,
        index_in_filtered_logs: usize,
        log_filter: impl Fn(&L2ToL1Log) -> bool,
    ) -> Result<Option<L2ToL1LogProof>, Web3Error> {
        let all_l1_logs_in_batch = storage
            .blocks_web3_dal()
            .get_l2_to_l1_logs(l1_batch_number)
            .await
            .context("get_l2_to_l1_logs")?;

        let Some((l1_log_index, _)) = all_l1_logs_in_batch
            .iter()
            .enumerate()
            .filter(|(_, log)| log_filter(log))
            .nth(index_in_filtered_logs)
        else {
            return Ok(None);
        };

        let Some(batch) = storage
            .blocks_dal()
            .get_l1_batch_header(l1_batch_number)
            .await
            .context("get_l1_batch_header")?
        else {
            return Ok(None);
        };

        let merkle_tree_leaves = all_l1_logs_in_batch.iter().map(L2ToL1Log::to_bytes);

        let min_tree_size = if batch
            .protocol_version
            .map(|v| v.is_pre_boojum())
            .unwrap_or(true)
        {
            Some(L2ToL1Log::PRE_BOOJUM_MIN_L2_L1_LOGS_TREE_SIZE)
        } else {
            Some(L2ToL1Log::MIN_L2_L1_LOGS_TREE_SIZE)
        };

        let (root, proof) = MiniMerkleTree::new(merkle_tree_leaves, min_tree_size)
            .merkle_root_and_path(l1_log_index);
        Ok(Some(L2ToL1LogProof {
            proof,
            root,
            id: l1_log_index as u32,
        }))
    }

    #[tracing::instrument(skip(self))]
    pub async fn get_l2_to_l1_log_proof_impl(
        &self,
        tx_hash: H256,
        index: Option<usize>,
    ) -> Result<Option<L2ToL1LogProof>, Web3Error> {
        let mut storage = self.access_storage().await?;
        let Some((l1_batch_number, l1_batch_tx_index)) = storage
            .blocks_web3_dal()
            .get_l1_batch_info_for_tx(tx_hash)
            .await
            .context("get_l1_batch_info_for_tx")?
        else {
            return Ok(None);
        };

        let log_proof = self
            .get_l2_to_l1_log_proof_inner(
                &mut storage,
                l1_batch_number,
                index.unwrap_or(0),
                |log| log.tx_number_in_block == l1_batch_tx_index,
            )
            .await?;
        Ok(log_proof)
    }

    #[tracing::instrument(skip(self))]
    pub async fn get_l1_batch_number_impl(&self) -> Result<U64, Web3Error> {
        let mut storage = self.access_storage().await?;
        let l1_batch_number = storage
            .blocks_dal()
            .get_sealed_l1_batch_number()
            .await
            .context("get_sealed_l1_batch_number")?
            .ok_or(Web3Error::NoBlock)?;
        Ok(l1_batch_number.0.into())
    }

    #[tracing::instrument(skip(self))]
    pub async fn get_miniblock_range_impl(
        &self,
        batch: L1BatchNumber,
    ) -> Result<Option<(U64, U64)>, Web3Error> {
        self.state.start_info.ensure_not_pruned(batch)?;
        let mut storage = self.access_storage().await?;
        let range = storage
            .blocks_web3_dal()
            .get_miniblock_range_of_l1_batch(batch)
            .await
            .context("get_miniblock_range_of_l1_batch")?;
        Ok(range.map(|(min, max)| (U64::from(min.0), U64::from(max.0))))
    }

    #[tracing::instrument(skip(self))]
    pub async fn get_block_details_impl(
        &self,
        block_number: MiniblockNumber,
    ) -> Result<Option<BlockDetails>, Web3Error> {
        self.state.start_info.ensure_not_pruned(block_number)?;
        let mut storage = self.access_storage().await?;
        Ok(storage
            .blocks_web3_dal()
            .get_block_details(block_number)
            .await
            .context("get_block_details")?)
    }

    #[tracing::instrument(skip(self))]
    pub async fn get_raw_block_transactions_impl(
        &self,
        block_number: MiniblockNumber,
    ) -> Result<Vec<Transaction>, Web3Error> {
        self.state.start_info.ensure_not_pruned(block_number)?;
        let mut storage = self.access_storage().await?;
        Ok(storage
            .transactions_web3_dal()
            .get_raw_miniblock_transactions(block_number)
            .await
            .context("get_raw_miniblock_transactions")?)
    }

    #[tracing::instrument(skip(self))]
    pub async fn get_transaction_details_impl(
        &self,
        hash: H256,
    ) -> Result<Option<TransactionDetails>, Web3Error> {
        let mut storage = self.access_storage().await?;
        let mut tx_details = storage
            .transactions_web3_dal()
            .get_transaction_details(hash)
            .await
            .context("get_transaction_details")?;
        drop(storage);

<<<<<<< HEAD
        if let Some(proxy) = &self.state.tx_sender.0.proxy {
            // We're running an external node - we should query the main node directly
            // in case the transaction was proxied but not yet synced back to us
            if tx_details.is_none() {
                // If the transaction is not in the db, query main node for details
                tx_details = proxy.request_tx_details(hash).await?;
            }
=======
        if let Ok(None) = tx_details {
            tx_details = self
                .state
                .tx_sender
                .0
                .tx_sink
                .lookup_tx_details(METHOD_NAME, hash)
                .await;
>>>>>>> 11a34d48
        }
        Ok(tx_details)
    }

    #[tracing::instrument(skip(self))]
    pub async fn get_l1_batch_details_impl(
        &self,
        batch_number: L1BatchNumber,
    ) -> Result<Option<L1BatchDetails>, Web3Error> {
        self.state.start_info.ensure_not_pruned(batch_number)?;
        let mut storage = self.access_storage().await?;
        Ok(storage
            .blocks_web3_dal()
            .get_l1_batch_details(batch_number)
            .await
            .context("get_l1_batch_details")?)
    }

    #[tracing::instrument(skip(self))]
    pub async fn get_bytecode_by_hash_impl(
        &self,
        hash: H256,
    ) -> Result<Option<Vec<u8>>, Web3Error> {
        let mut storage = self.access_storage().await?;
        Ok(storage
            .factory_deps_dal()
            .get_factory_dep(hash)
            .await
            .context("get_factory_dep")?)
    }

    #[tracing::instrument(skip(self))]
    pub async fn get_l1_gas_price_impl(&self) -> U64 {
        let gas_price = self
            .state
            .tx_sender
            .0
            .batch_fee_input_provider
            .get_batch_fee_input()
            .await
            .l1_gas_price();
        gas_price.into()
    }

    #[tracing::instrument(skip(self))]
    pub fn get_fee_params_impl(&self) -> FeeParams {
        self.state
            .tx_sender
            .0
            .batch_fee_input_provider
            .get_fee_model_params()
    }

    #[tracing::instrument(skip(self))]
    pub async fn get_protocol_version_impl(
        &self,
        version_id: Option<u16>,
    ) -> Result<Option<ProtocolVersion>, Web3Error> {
        let mut storage = self.access_storage().await?;
        let protocol_version = match version_id {
            Some(id) => {
                storage
                    .protocol_versions_web3_dal()
                    .get_protocol_version_by_id(id)
                    .await
            }
            None => Some(
                storage
                    .protocol_versions_web3_dal()
                    .get_latest_protocol_version()
                    .await,
            ),
        };
        Ok(protocol_version)
    }

    #[tracing::instrument(skip_all)]
    pub async fn get_proofs_impl(
        &self,
        address: Address,
        keys: Vec<H256>,
        l1_batch_number: L1BatchNumber,
    ) -> Result<Proof, Web3Error> {
        self.state.start_info.ensure_not_pruned(l1_batch_number)?;
        let hashed_keys = keys
            .iter()
            .map(|key| StorageKey::new(AccountTreeId::new(address), *key).hashed_key_u256())
            .collect();
        let proofs = self
            .state
            .tree_api
            .as_ref()
            .ok_or(Web3Error::TreeApiUnavailable)?
            .get_proofs(l1_batch_number, hashed_keys)
            .await
            .context("get_proofs")?;

        let storage_proof = proofs
            .into_iter()
            .zip(keys)
            .map(|(proof, key)| StorageProof {
                key,
                proof: proof.merkle_path,
                value: proof.value,
                index: proof.index,
            })
            .collect();

        Ok(Proof {
            address,
            storage_proof,
        })
    }
}<|MERGE_RESOLUTION|>--- conflicted
+++ resolved
@@ -420,24 +420,14 @@
             .context("get_transaction_details")?;
         drop(storage);
 
-<<<<<<< HEAD
-        if let Some(proxy) = &self.state.tx_sender.0.proxy {
-            // We're running an external node - we should query the main node directly
-            // in case the transaction was proxied but not yet synced back to us
-            if tx_details.is_none() {
-                // If the transaction is not in the db, query main node for details
-                tx_details = proxy.request_tx_details(hash).await?;
-            }
-=======
-        if let Ok(None) = tx_details {
+        if tx_details.is_none() {
             tx_details = self
                 .state
                 .tx_sender
                 .0
-                .tx_sink
-                .lookup_tx_details(METHOD_NAME, hash)
-                .await;
->>>>>>> 11a34d48
+                .tx_sink // FIXME: add getter in `state`
+                .lookup_tx_details(hash)
+                .await?;
         }
         Ok(tx_details)
     }
