//! Helper module to submit transactions into the zkSync Network.

// External uses
use governor::{
    clock::MonotonicClock,
    middleware::NoOpMiddleware,
    state::{InMemoryState, NotKeyed},
    Quota, RateLimiter,
};

// Built-in uses
use std::{cmp, num::NonZeroU32, sync::Arc, time::Instant};

// Workspace uses

use vm::{
    constants::{BLOCK_GAS_LIMIT, MAX_PUBDATA_PER_BLOCK},
    utils::{
        fee::derive_base_fee_and_gas_per_pubdata,
        overhead::{derive_overhead, OverheadCoeficients},
    },
    VmExecutionResultAndLogs,
};

use zksync_config::configs::{api::Web3JsonRpcConfig, chain::StateKeeperConfig};
use zksync_contracts::BaseSystemContracts;
use zksync_dal::{transactions_dal::L2TxSubmissionResult, ConnectionPool};
use zksync_state::PostgresStorageCaches;
use zksync_types::{
    fee::{Fee, TransactionExecutionMetrics},
    get_code_key, get_intrinsic_constants,
    l2::error::TxCheckError::TxDuplication,
    l2::L2Tx,
    utils::storage_key_for_eth_balance,
    AccountTreeId, Address, ExecuteTransactionCommon, L2ChainId, Nonce, PackedEthSignature,
    ProtocolVersionId, Transaction, H160, H256, MAX_GAS_PER_PUBDATA_BYTE, MAX_L2_TX_GAS_LIMIT,
    MAX_NEW_FACTORY_DEPS, U256,
};

use zksync_utils::h256_to_u256;

// Local uses
use crate::api_server::{
    execution_sandbox::{
        adjust_l1_gas_price_for_tx, execute_tx_eth_call, execute_tx_with_pending_state,
        get_pubdata_for_factory_deps, BlockArgs, SubmitTxStage, TxExecutionArgs, TxSharedArgs,
        VmConcurrencyLimiter, VmPermit, SANDBOX_METRICS,
    },
    tx_sender::result::ApiCallResult,
};
use crate::{
    l1_gas_price::L1GasPriceProvider,
    metrics::{TxStage, APP_METRICS},
    state_keeper::seal_criteria::{ConditionalSealer, SealData},
};

mod proxy;
mod result;

pub(super) use self::{proxy::TxProxy, result::SubmitTxError};

/// Type alias for the rate limiter implementation.
type TxSenderRateLimiter =
    RateLimiter<NotKeyed, InMemoryState, MonotonicClock, NoOpMiddleware<Instant>>;

#[derive(Debug, Clone)]
pub struct MultiVMBaseSystemContracts {
    /// Contracts to be used for pre-virtual-blocks protocol versions.
    pub(crate) pre_virtual_blocks: BaseSystemContracts,
    /// Contracts to be used for post-virtual-blocks protocol versions.
    pub(crate) post_virtual_blocks: BaseSystemContracts,
    /// Contracts to be used for protocol versions after virtual block upgrade fix.
    pub(crate) post_virtual_blocks_finish_upgrade_fix: BaseSystemContracts,
    // kl todo delete local vm verion
    /// Contracts to be used for local requests.
    pub(crate) local: BaseSystemContracts,
}

impl MultiVMBaseSystemContracts {
    pub fn get_by_protocol_version(self, version: ProtocolVersionId) -> BaseSystemContracts {
        match version {
            ProtocolVersionId::Version0
            | ProtocolVersionId::Version1
            | ProtocolVersionId::Version2
            | ProtocolVersionId::Version3
            | ProtocolVersionId::Version4
            | ProtocolVersionId::Version5
            | ProtocolVersionId::Version6
            | ProtocolVersionId::Version7
            | ProtocolVersionId::Version8
            | ProtocolVersionId::Version9
            | ProtocolVersionId::Version10
            | ProtocolVersionId::Version11
            | ProtocolVersionId::Version12 => self.pre_virtual_blocks,
            ProtocolVersionId::Version13 => self.post_virtual_blocks,
            ProtocolVersionId::Version14
            | ProtocolVersionId::Version15
<<<<<<< HEAD
            | ProtocolVersionId::Version16 => self.post_virtual_blocks_finish_upgrade_fix,
            // kl todo delete local vm verion
            ProtocolVersionId::Local => self.local,
=======
            | ProtocolVersionId::Version16
            | ProtocolVersionId::Version17
            | ProtocolVersionId::Version18 => self.post_virtual_blocks_finish_upgrade_fix,
>>>>>>> 71ffe996
        }
    }
}

/// Smart contracts to be used in the API sandbox requests, e.g. for estimating gas and
/// performing `eth_call` requests.
#[derive(Debug, Clone)]
pub struct ApiContracts {
    /// Contracts to be used when estimating gas.
    /// These contracts (mainly, bootloader) normally should be tuned to provide accurate
    /// execution metrics.
    pub(crate) estimate_gas: MultiVMBaseSystemContracts,
    /// Contracts to be used when performing `eth_call` requests.
    /// These contracts (mainly, bootloader) normally should be tuned to provide better UX
    /// exeprience (e.g. revert messages).
    pub(crate) eth_call: MultiVMBaseSystemContracts,
}

impl ApiContracts {
    /// Loads the contracts from the local file system.
    /// This method is *currently* preferred to be used in all contexts,
    /// given that there is no way to fetch "playground" contracts from the main node.
    pub fn load_from_disk() -> Self {
        Self {
            estimate_gas: MultiVMBaseSystemContracts {
                pre_virtual_blocks: BaseSystemContracts::estimate_gas_pre_virtual_blocks(),
                post_virtual_blocks: BaseSystemContracts::estimate_gas_post_virtual_blocks(),
                post_virtual_blocks_finish_upgrade_fix:
                    BaseSystemContracts::estimate_gas_post_virtual_blocks_finish_upgrade_fix(),
                // kl todo delete local vm verion
                local: BaseSystemContracts::estimate_gas(),
            },
            eth_call: MultiVMBaseSystemContracts {
                pre_virtual_blocks: BaseSystemContracts::playground_pre_virtual_blocks(),
                post_virtual_blocks: BaseSystemContracts::playground_post_virtual_blocks(),
                post_virtual_blocks_finish_upgrade_fix:
                    BaseSystemContracts::playground_post_virtual_blocks_finish_upgrade_fix(),
                // kl todo delete local vm verion
                local: BaseSystemContracts::playground(),
            },
        }
    }
}

/// Builder for the `TxSender`.
#[derive(Debug)]
pub struct TxSenderBuilder {
    /// Shared TxSender configuration.
    config: TxSenderConfig,
    /// Connection pool for read requests.
    replica_connection_pool: ConnectionPool,
    /// Connection pool for write requests. If not set, `proxy` must be set.
    master_connection_pool: Option<ConnectionPool>,
    /// Rate limiter for tx submissions.
    rate_limiter: Option<TxSenderRateLimiter>,
    /// Proxy to submit transactions to the network. If not set, `master_connection_pool` must be set.
    proxy: Option<TxProxy>,
    /// Actual state keeper configuration, required for tx verification.
    /// If not set, transactions would not be checked against seal criteria.
    state_keeper_config: Option<StateKeeperConfig>,
}

impl TxSenderBuilder {
    pub fn new(config: TxSenderConfig, replica_connection_pool: ConnectionPool) -> Self {
        Self {
            config,
            replica_connection_pool,
            master_connection_pool: None,
            rate_limiter: None,
            proxy: None,
            state_keeper_config: None,
        }
    }

    pub fn with_rate_limiter(self, transactions_per_sec: u32) -> Self {
        let rate_limiter = RateLimiter::direct_with_clock(
            Quota::per_second(NonZeroU32::new(transactions_per_sec).unwrap()),
            &MonotonicClock,
        );
        Self {
            rate_limiter: Some(rate_limiter),
            ..self
        }
    }

    pub fn with_tx_proxy(mut self, main_node_url: &str) -> Self {
        self.proxy = Some(TxProxy::new(main_node_url));
        self
    }

    pub fn with_main_connection_pool(mut self, master_connection_pool: ConnectionPool) -> Self {
        self.master_connection_pool = Some(master_connection_pool);
        self
    }

    pub fn with_state_keeper_config(mut self, state_keeper_config: StateKeeperConfig) -> Self {
        self.state_keeper_config = Some(state_keeper_config);
        self
    }

    pub async fn build<G: L1GasPriceProvider>(
        self,
        l1_gas_price_source: Arc<G>,
        vm_concurrency_limiter: Arc<VmConcurrencyLimiter>,
        api_contracts: ApiContracts,
        storage_caches: PostgresStorageCaches,
    ) -> TxSender<G> {
        assert!(
            self.master_connection_pool.is_some() || self.proxy.is_some(),
            "Either master connection pool or proxy must be set"
        );

        TxSender(Arc::new(TxSenderInner {
            sender_config: self.config,
            master_connection_pool: self.master_connection_pool,
            replica_connection_pool: self.replica_connection_pool,
            l1_gas_price_source,
            api_contracts,
            rate_limiter: self.rate_limiter,
            proxy: self.proxy,
            state_keeper_config: self.state_keeper_config,
            vm_concurrency_limiter,
            storage_caches,
        }))
    }
}

/// Internal static `TxSender` configuration.
/// This structure is detached from `ZkSyncConfig`, since different node types (main, external, etc)
/// may require different configuration layouts.
/// The intention is to only keep the actually used information here.
#[derive(Debug, Clone)]
pub struct TxSenderConfig {
    pub fee_account_addr: Address,
    pub gas_price_scale_factor: f64,
    pub max_nonce_ahead: u32,
    pub max_allowed_l2_tx_gas_limit: u32,
    pub fair_l2_gas_price: u64,
    pub vm_execution_cache_misses_limit: Option<usize>,
    pub validation_computational_gas_limit: u32,
    pub default_aa: H256,
    pub bootloader: H256,
    pub chain_id: L2ChainId,
}

impl TxSenderConfig {
    pub fn new(
        state_keeper_config: &StateKeeperConfig,
        web3_json_config: &Web3JsonRpcConfig,
        chain_id: L2ChainId,
    ) -> Self {
        Self {
            fee_account_addr: state_keeper_config.fee_account_addr,
            gas_price_scale_factor: web3_json_config.gas_price_scale_factor,
            max_nonce_ahead: web3_json_config.max_nonce_ahead,
            max_allowed_l2_tx_gas_limit: state_keeper_config.max_allowed_l2_tx_gas_limit,
            fair_l2_gas_price: state_keeper_config.fair_l2_gas_price,
            vm_execution_cache_misses_limit: web3_json_config.vm_execution_cache_misses_limit,
            validation_computational_gas_limit: state_keeper_config
                .validation_computational_gas_limit,
            default_aa: state_keeper_config.default_aa_hash,
            bootloader: state_keeper_config.bootloader_hash,
            chain_id,
        }
    }
}

pub struct TxSenderInner<G> {
    pub(super) sender_config: TxSenderConfig,
    pub master_connection_pool: Option<ConnectionPool>,
    pub replica_connection_pool: ConnectionPool,
    // Used to keep track of gas prices for the fee ticker.
    pub l1_gas_price_source: Arc<G>,
    pub(super) api_contracts: ApiContracts,
    /// Optional rate limiter that will limit the amount of transactions per second sent from a single entity.
    rate_limiter: Option<TxSenderRateLimiter>,
    /// Optional transaction proxy to be used for transaction submission.
    pub(super) proxy: Option<TxProxy>,
    /// An up-to-date version of the state keeper config.
    /// This field may be omitted on the external node, since the configuration may change unexpectedly.
    /// If this field is set to `None`, `TxSender` will assume that any transaction is executable.
    state_keeper_config: Option<StateKeeperConfig>,
    /// Used to limit the amount of VMs that can be executed simultaneously.
    pub(super) vm_concurrency_limiter: Arc<VmConcurrencyLimiter>,
    // Caches used in VM execution.
    storage_caches: PostgresStorageCaches,
}

pub struct TxSender<G>(pub(super) Arc<TxSenderInner<G>>);

// Custom implementation is required due to generic param:
// Even though it's under `Arc`, compiler doesn't generate the `Clone` implementation unless
// an unnecessary bound is added.
impl<G> Clone for TxSender<G> {
    fn clone(&self) -> Self {
        Self(self.0.clone())
    }
}

impl<G> std::fmt::Debug for TxSender<G> {
    fn fmt(&self, f: &mut std::fmt::Formatter<'_>) -> std::fmt::Result {
        f.debug_struct("TxSender").finish()
    }
}

impl<G: L1GasPriceProvider> TxSender<G> {
    pub(crate) fn vm_concurrency_limiter(&self) -> Arc<VmConcurrencyLimiter> {
        Arc::clone(&self.0.vm_concurrency_limiter)
    }

    pub(crate) fn storage_caches(&self) -> PostgresStorageCaches {
        self.0.storage_caches.clone()
    }

    #[tracing::instrument(skip(self, tx))]
    pub async fn submit_tx(&self, tx: L2Tx) -> Result<L2TxSubmissionResult, SubmitTxError> {
        if let Some(rate_limiter) = &self.0.rate_limiter {
            if rate_limiter.check().is_err() {
                return Err(SubmitTxError::RateLimitExceeded);
            }
        }

        let stage_latency = SANDBOX_METRICS.submit_tx[&SubmitTxStage::Validate].start();
        self.validate_tx(&tx).await?;
        stage_latency.observe();

        let stage_latency = SANDBOX_METRICS.submit_tx[&SubmitTxStage::DryRun].start();
        let shared_args = self.shared_args();
        let vm_permit = self.0.vm_concurrency_limiter.acquire().await;
        let vm_permit = vm_permit.ok_or(SubmitTxError::ServerShuttingDown)?;

        let (_, tx_metrics) = execute_tx_with_pending_state(
            vm_permit.clone(),
            shared_args.clone(),
            TxExecutionArgs::for_validation(&tx),
            self.0.replica_connection_pool.clone(),
            tx.clone().into(),
        )
        .await;

        tracing::info!(
            "Submit tx {:?} with execution metrics {:?}",
            tx.hash(),
            tx_metrics
        );
        stage_latency.observe();

        let stage_latency = SANDBOX_METRICS.submit_tx[&SubmitTxStage::VerifyExecute].start();
        let computational_gas_limit = self.0.sender_config.validation_computational_gas_limit;
        let validation_result = shared_args
            .validate_tx_with_pending_state(
                vm_permit,
                self.0.replica_connection_pool.clone(),
                tx.clone(),
                computational_gas_limit,
            )
            .await;
        stage_latency.observe();

        if let Err(err) = validation_result {
            return Err(err.into());
        }

        let stage_started_at = Instant::now();
        self.ensure_tx_executable(tx.clone().into(), &tx_metrics, true)?;

        if let Some(proxy) = &self.0.proxy {
            // We're running an external node: we have to proxy the transaction to the main node.
            // But before we do that, save the tx to cache in case someone will request it
            // Before it reaches the main node.
            proxy.save_tx(tx.hash(), tx.clone()).await;
            proxy.submit_tx(&tx).await?;
            // Now, after we are sure that the tx is on the main node, remove it from cache
            // since we don't want to store txs that might have been replaced or otherwise removed
            // from the mempool.
            proxy.forget_tx(tx.hash()).await;
            SANDBOX_METRICS.submit_tx[&SubmitTxStage::TxProxy].observe(stage_started_at.elapsed());
            APP_METRICS.processed_txs[&TxStage::Proxied].inc();
            return Ok(L2TxSubmissionResult::Proxied);
        } else {
            assert!(
                self.0.master_connection_pool.is_some(),
                "TxSender is instantiated without both master connection pool and tx proxy"
            );
        }

        let nonce = tx.common_data.nonce.0;
        let hash = tx.hash();
        let expected_nonce = self.get_expected_nonce(&tx).await;
        let submission_res_handle = self
            .0
            .master_connection_pool
            .as_ref()
            .unwrap() // Checked above
            .access_storage_tagged("api")
            .await
            .unwrap()
            .transactions_dal()
            .insert_transaction_l2(tx, tx_metrics)
            .await;

        APP_METRICS.processed_txs[&TxStage::Mempool(submission_res_handle)].inc();

        match submission_res_handle {
            L2TxSubmissionResult::AlreadyExecuted => Err(SubmitTxError::NonceIsTooLow(
                expected_nonce.0,
                expected_nonce.0 + self.0.sender_config.max_nonce_ahead,
                nonce,
            )),
            L2TxSubmissionResult::Duplicate => Err(SubmitTxError::IncorrectTx(TxDuplication(hash))),
            _ => {
                SANDBOX_METRICS.submit_tx[&SubmitTxStage::DbInsert]
                    .observe(stage_started_at.elapsed());
                Ok(submission_res_handle)
            }
        }
    }

    fn shared_args(&self) -> TxSharedArgs {
        TxSharedArgs {
            operator_account: AccountTreeId::new(self.0.sender_config.fee_account_addr),
            l1_gas_price: self.0.l1_gas_price_source.estimate_effective_gas_price(),
            fair_l2_gas_price: self.0.sender_config.fair_l2_gas_price,
            base_system_contracts: self.0.api_contracts.eth_call.clone(),
            caches: self.storage_caches(),
            validation_computational_gas_limit: self
                .0
                .sender_config
                .validation_computational_gas_limit,
            chain_id: self.0.sender_config.chain_id,
        }
    }

    async fn validate_tx(&self, tx: &L2Tx) -> Result<(), SubmitTxError> {
        let max_gas = U256::from(u32::MAX);
        if tx.common_data.fee.gas_limit > max_gas
            || tx.common_data.fee.gas_per_pubdata_limit > max_gas
        {
            return Err(SubmitTxError::GasLimitIsTooBig);
        }

        // TODO (SMA-1715): do not subsidize the overhead for the transaction

        if tx.common_data.fee.gas_limit > self.0.sender_config.max_allowed_l2_tx_gas_limit.into() {
            tracing::info!(
                "Submitted Tx is Unexecutable {:?} because of GasLimitIsTooBig {}",
                tx.hash(),
                tx.common_data.fee.gas_limit,
            );
            return Err(SubmitTxError::GasLimitIsTooBig);
        }
        if tx.common_data.fee.max_fee_per_gas < self.0.sender_config.fair_l2_gas_price.into() {
            tracing::info!(
                "Submitted Tx is Unexecutable {:?} because of MaxFeePerGasTooLow {}",
                tx.hash(),
                tx.common_data.fee.max_fee_per_gas
            );
            return Err(SubmitTxError::MaxFeePerGasTooLow);
        }
        if tx.common_data.fee.max_fee_per_gas < tx.common_data.fee.max_priority_fee_per_gas {
            tracing::info!(
                "Submitted Tx is Unexecutable {:?} because of MaxPriorityFeeGreaterThanMaxFee {}",
                tx.hash(),
                tx.common_data.fee.max_fee_per_gas
            );
            return Err(SubmitTxError::MaxPriorityFeeGreaterThanMaxFee);
        }
        if tx.execute.factory_deps_length() > MAX_NEW_FACTORY_DEPS {
            return Err(SubmitTxError::TooManyFactoryDependencies(
                tx.execute.factory_deps_length(),
                MAX_NEW_FACTORY_DEPS,
            ));
        }

        let l1_gas_price = self.0.l1_gas_price_source.estimate_effective_gas_price();
        let (_, gas_per_pubdata_byte) = derive_base_fee_and_gas_per_pubdata(
            l1_gas_price,
            self.0.sender_config.fair_l2_gas_price,
        );
        let effective_gas_per_pubdata = cmp::min(
            tx.common_data.fee.gas_per_pubdata_limit,
            gas_per_pubdata_byte.into(),
        );

        let intrinsic_consts = get_intrinsic_constants();
        let min_gas_limit = U256::from(intrinsic_consts.l2_tx_intrinsic_gas)
            + U256::from(intrinsic_consts.l2_tx_intrinsic_pubdata) * effective_gas_per_pubdata;
        if tx.common_data.fee.gas_limit < min_gas_limit {
            return Err(SubmitTxError::IntrinsicGas);
        }

        // We still double-check the nonce manually
        // to make sure that only the correct nonce is submitted and the transaction's hashes never repeat
        self.validate_account_nonce(tx).await?;
        // Even though without enough balance the tx will not pass anyway
        // we check the user for enough balance explicitly here for better DevEx.
        self.validate_enough_balance(tx).await?;
        Ok(())
    }

    async fn validate_account_nonce(&self, tx: &L2Tx) -> Result<(), SubmitTxError> {
        let expected_nonce = self.get_expected_nonce(tx).await;

        if tx.common_data.nonce.0 < expected_nonce.0 {
            Err(SubmitTxError::NonceIsTooLow(
                expected_nonce.0,
                expected_nonce.0 + self.0.sender_config.max_nonce_ahead,
                tx.nonce().0,
            ))
        } else {
            let max_nonce = expected_nonce.0 + self.0.sender_config.max_nonce_ahead;
            if !(expected_nonce.0..=max_nonce).contains(&tx.common_data.nonce.0) {
                Err(SubmitTxError::NonceIsTooHigh(
                    expected_nonce.0,
                    max_nonce,
                    tx.nonce().0,
                ))
            } else {
                Ok(())
            }
        }
    }

    async fn get_expected_nonce(&self, tx: &L2Tx) -> Nonce {
        let mut connection = self
            .0
            .replica_connection_pool
            .access_storage_tagged("api")
            .await
            .unwrap();

        let latest_block_number = connection
            .blocks_web3_dal()
            .get_sealed_miniblock_number()
            .await
            .unwrap();
        let nonce = connection
            .storage_web3_dal()
            .get_address_historical_nonce(tx.initiator_account(), latest_block_number)
            .await
            .unwrap();
        Nonce(nonce.as_u32())
    }

    async fn validate_enough_balance(&self, tx: &L2Tx) -> Result<(), SubmitTxError> {
        let paymaster = tx.common_data.paymaster_params.paymaster;

        // The paymaster is expected to pay for the tx,
        // whatever balance the user has, we don't care.
        if paymaster != Address::default() {
            return Ok(());
        }

        let balance = self.get_balance(&tx.common_data.initiator_address).await;

        // Estimate the minimum fee price user will agree to.
        let gas_price = cmp::min(
            tx.common_data.fee.max_fee_per_gas,
            U256::from(self.0.sender_config.fair_l2_gas_price)
                + tx.common_data.fee.max_priority_fee_per_gas,
        );
        let max_fee = tx.common_data.fee.gas_limit * gas_price;
        let max_fee_and_value = max_fee + tx.execute.value;

        if balance < max_fee_and_value {
            Err(SubmitTxError::NotEnoughBalanceForFeeValue(
                balance,
                max_fee,
                tx.execute.value,
            ))
        } else {
            Ok(())
        }
    }

    async fn get_balance(&self, initiator_address: &H160) -> U256 {
        let eth_balance_key = storage_key_for_eth_balance(initiator_address);

        let balance = self
            .0
            .replica_connection_pool
            .access_storage_tagged("api")
            .await
            .unwrap()
            .storage_dal()
            .get_by_key(&eth_balance_key)
            .await
            .unwrap_or_default();

        h256_to_u256(balance)
    }

    /// Given the gas_limit to be used for the body of the transaction,
    /// returns the result for executing the transaction with such gas_limit
    #[allow(clippy::too_many_arguments)]
    async fn estimate_gas_step(
        &self,
        vm_permit: VmPermit,
        mut tx: Transaction,
        gas_per_pubdata_byte: u64,
        tx_gas_limit: u32,
        l1_gas_price: u64,
        base_fee: u64,
    ) -> (VmExecutionResultAndLogs, TransactionExecutionMetrics) {
        let gas_limit_with_overhead = tx_gas_limit
            + derive_overhead(
                tx_gas_limit,
                gas_per_pubdata_byte as u32,
                tx.encoding_len(),
                OverheadCoeficients::from_tx_type(tx.tx_format() as u8),
            );

        match &mut tx.common_data {
            ExecuteTransactionCommon::L1(l1_common_data) => {
                l1_common_data.gas_limit = gas_limit_with_overhead.into();
                let required_funds =
                    l1_common_data.gas_limit * l1_common_data.max_fee_per_gas + tx.execute.value;
                l1_common_data.to_mint = required_funds;
            }
            ExecuteTransactionCommon::L2(l2_common_data) => {
                l2_common_data.fee.gas_limit = gas_limit_with_overhead.into();
            }
            ExecuteTransactionCommon::ProtocolUpgrade(common_data) => {
                common_data.gas_limit = gas_limit_with_overhead.into();

                let required_funds =
                    common_data.gas_limit * common_data.max_fee_per_gas + tx.execute.value;

                common_data.to_mint = required_funds;
            }
        }

        let shared_args = self.shared_args_for_gas_estimate(l1_gas_price);
        let vm_execution_cache_misses_limit = self.0.sender_config.vm_execution_cache_misses_limit;
        let execution_args =
            TxExecutionArgs::for_gas_estimate(vm_execution_cache_misses_limit, &tx, base_fee);
        let (exec_result, tx_metrics) = execute_tx_with_pending_state(
            vm_permit,
            shared_args,
            execution_args,
            self.0.replica_connection_pool.clone(),
            tx.clone(),
        )
        .await;

        (exec_result, tx_metrics)
    }

    fn shared_args_for_gas_estimate(&self, l1_gas_price: u64) -> TxSharedArgs {
        let config = &self.0.sender_config;
        TxSharedArgs {
            operator_account: AccountTreeId::new(config.fee_account_addr),
            l1_gas_price,
            fair_l2_gas_price: config.fair_l2_gas_price,
            // We want to bypass the computation gas limit check for gas estimation
            validation_computational_gas_limit: BLOCK_GAS_LIMIT,
            base_system_contracts: self.0.api_contracts.estimate_gas.clone(),
            caches: self.storage_caches(),
            chain_id: config.chain_id,
        }
    }

    pub async fn get_txs_fee_in_wei(
        &self,
        mut tx: Transaction,
        estimated_fee_scale_factor: f64,
        acceptable_overestimation: u32,
    ) -> Result<Fee, SubmitTxError> {
        let estimation_started_at = Instant::now();
        let l1_gas_price = {
            let effective_gas_price = self.0.l1_gas_price_source.estimate_effective_gas_price();
            let current_l1_gas_price =
                ((effective_gas_price as f64) * self.0.sender_config.gas_price_scale_factor) as u64;

            // In order for execution to pass smoothly, we need to ensure that block's required gasPerPubdata will be
            // <= to the one in the transaction itself.
            adjust_l1_gas_price_for_tx(
                current_l1_gas_price,
                self.0.sender_config.fair_l2_gas_price,
                tx.gas_per_pubdata_byte_limit(),
            )
        };

        let (base_fee, gas_per_pubdata_byte) = derive_base_fee_and_gas_per_pubdata(
            l1_gas_price,
            self.0.sender_config.fair_l2_gas_price,
        );
        match &mut tx.common_data {
            ExecuteTransactionCommon::L2(common_data) => {
                common_data.fee.max_fee_per_gas = base_fee.into();
                common_data.fee.max_priority_fee_per_gas = base_fee.into();
            }
            ExecuteTransactionCommon::L1(common_data) => {
                common_data.max_fee_per_gas = base_fee.into();
            }
            ExecuteTransactionCommon::ProtocolUpgrade(common_data) => {
                common_data.max_fee_per_gas = base_fee.into();
            }
        }

        let hashed_key = get_code_key(&tx.initiator_account());
        // if the default account does not have enough funds
        // for transferring tx.value, without taking into account the fee,
        // there is no sense to estimate the fee
        let account_code_hash = self
            .0
            .replica_connection_pool
            .access_storage_tagged("api")
            .await
            .unwrap()
            .storage_dal()
            .get_by_key(&hashed_key)
            .await
            .unwrap_or_default();

        if !tx.is_l1()
            && account_code_hash == H256::zero()
            && tx.execute.value > self.get_balance(&tx.initiator_account()).await
        {
            tracing::info!(
                "fee estimation failed on validation step.
                account: {} does not have enough funds for for transferring tx.value: {}.",
                &tx.initiator_account(),
                tx.execute.value
            );
            return Err(SubmitTxError::InsufficientFundsForTransfer);
        }

        // For L2 transactions we need a properly formatted signature
        if let ExecuteTransactionCommon::L2(l2_common_data) = &mut tx.common_data {
            if l2_common_data.signature.is_empty() {
                l2_common_data.signature = PackedEthSignature::default().serialize_packed().into();
            }

            l2_common_data.fee.gas_per_pubdata_limit = MAX_GAS_PER_PUBDATA_BYTE.into();
        }

        // Acquire the vm token for the whole duration of the binary search.
        let vm_permit = self.0.vm_concurrency_limiter.acquire().await;
        let vm_permit = vm_permit.ok_or(SubmitTxError::ServerShuttingDown)?;

        // We already know how many gas is needed to cover for the publishing of the bytecodes.
        // For L1->L2 transactions all the bytecodes have been made available on L1, so no funds need to be
        // spent on re-publishing those.
        let gas_for_bytecodes_pubdata = if tx.is_l1() {
            0
        } else {
            let pubdata_for_factory_deps = get_pubdata_for_factory_deps(
                &vm_permit,
                &self.0.replica_connection_pool,
                tx.execute.factory_deps.as_deref().unwrap_or_default(),
                self.storage_caches(),
            )
            .await;

            if pubdata_for_factory_deps > MAX_PUBDATA_PER_BLOCK {
                return Err(SubmitTxError::Unexecutable(
                    "exceeds limit for published pubdata".to_string(),
                ));
            }
            pubdata_for_factory_deps * (gas_per_pubdata_byte as u32)
        };

        // We are using binary search to find the minimal values of gas_limit under which
        // the transaction succeedes
        let mut lower_bound = 0;
        let mut upper_bound = MAX_L2_TX_GAS_LIMIT as u32;
        let tx_id = format!(
            "{:?}-{}",
            tx.initiator_account(),
            tx.nonce().unwrap_or(Nonce(0))
        );
        tracing::trace!(
            "fee estimation tx {:?}: preparation took {:?}, starting binary search",
            tx_id,
            estimation_started_at.elapsed(),
        );

        let mut number_of_iterations = 0usize;
        while lower_bound + acceptable_overestimation < upper_bound {
            let mid = (lower_bound + upper_bound) / 2;
            // There is no way to distinct between errors due to out of gas
            // or normal exeuction errors, so we just hope that increasing the
            // gas limit will make the transaction successful
            let iteration_started_at = Instant::now();
            let try_gas_limit = gas_for_bytecodes_pubdata + mid;
            let (result, _execution_metrics) = self
                .estimate_gas_step(
                    vm_permit.clone(),
                    tx.clone(),
                    gas_per_pubdata_byte,
                    try_gas_limit,
                    l1_gas_price,
                    base_fee,
                )
                .await;

            if result.result.is_failed() {
                lower_bound = mid + 1;
            } else {
                upper_bound = mid;
            }

            tracing::trace!(
                "fee estimation tx {:?}: iteration {} took {:?}. lower_bound: {}, upper_bound: {}",
                tx_id,
                number_of_iterations,
                iteration_started_at.elapsed(),
                lower_bound,
                upper_bound,
            );
            number_of_iterations += 1;
        }
        SANDBOX_METRICS
            .estimate_gas_binary_search_iterations
            .observe(number_of_iterations);

        let tx_body_gas_limit = cmp::min(
            MAX_L2_TX_GAS_LIMIT as u32,
            ((upper_bound as f64) * estimated_fee_scale_factor) as u32,
        );

        let suggested_gas_limit = tx_body_gas_limit + gas_for_bytecodes_pubdata;
        let (result, tx_metrics) = self
            .estimate_gas_step(
                vm_permit,
                tx.clone(),
                gas_per_pubdata_byte,
                suggested_gas_limit,
                l1_gas_price,
                base_fee,
            )
            .await;

        result.into_api_call_result()?;
        self.ensure_tx_executable(tx.clone(), &tx_metrics, false)?;

        let overhead = derive_overhead(
            suggested_gas_limit,
            gas_per_pubdata_byte as u32,
            tx.encoding_len(),
            OverheadCoeficients::from_tx_type(tx.tx_format() as u8),
        );

        let full_gas_limit =
            match tx_body_gas_limit.overflowing_add(gas_for_bytecodes_pubdata + overhead) {
                (value, false) => value,
                (_, true) => {
                    return Err(SubmitTxError::ExecutionReverted(
                        "exceeds block gas limit".to_string(),
                        vec![],
                    ));
                }
            };

        Ok(Fee {
            max_fee_per_gas: base_fee.into(),
            max_priority_fee_per_gas: 0u32.into(),
            gas_limit: full_gas_limit.into(),
            gas_per_pubdata_limit: gas_per_pubdata_byte.into(),
        })
    }

    pub(super) async fn eth_call(
        &self,
        block_args: BlockArgs,
        tx: L2Tx,
    ) -> Result<Vec<u8>, SubmitTxError> {
        let vm_permit = self.0.vm_concurrency_limiter.acquire().await;
        let vm_permit = vm_permit.ok_or(SubmitTxError::ServerShuttingDown)?;

        let vm_execution_cache_misses_limit = self.0.sender_config.vm_execution_cache_misses_limit;
        execute_tx_eth_call(
            vm_permit,
            self.shared_args(),
            self.0.replica_connection_pool.clone(),
            tx,
            block_args,
            vm_execution_cache_misses_limit,
            vec![],
        )
        .await
        .into_api_call_result()
    }

    pub fn gas_price(&self) -> u64 {
        let gas_price = self.0.l1_gas_price_source.estimate_effective_gas_price();
        let l1_gas_price = (gas_price as f64 * self.0.sender_config.gas_price_scale_factor).round();
        let (base_fee, _) = derive_base_fee_and_gas_per_pubdata(
            l1_gas_price as u64,
            self.0.sender_config.fair_l2_gas_price,
        );
        base_fee
    }

    fn ensure_tx_executable(
        &self,
        transaction: Transaction,
        tx_metrics: &TransactionExecutionMetrics,
        log_message: bool,
    ) -> Result<(), SubmitTxError> {
        let Some(sk_config) = &self.0.state_keeper_config else {
            // No config provided, so we can't check if transaction satisfies the seal criteria.
            // We assume that it's executable, and if it's not, it will be caught by the main server
            // (where this check is always performed).
            return Ok(());
        };

        // Hash is not computable for the provided `transaction` during gas estimation (it doesn't have
        // its input data set). Since we don't log a hash in this case anyway, we just use a dummy value.
        let tx_hash = if log_message {
            transaction.hash()
        } else {
            H256::zero()
        };

        let seal_data = SealData::for_transaction(transaction, tx_metrics);
        if let Some(reason) = ConditionalSealer::find_unexecutable_reason(sk_config, &seal_data) {
            let message = format!(
                "Tx is Unexecutable because of {reason}; inputs for decision: {seal_data:?}"
            );
            if log_message {
                tracing::info!("{tx_hash:#?} {message}");
            }
            return Err(SubmitTxError::Unexecutable(message));
        }
        Ok(())
    }
}<|MERGE_RESOLUTION|>--- conflicted
+++ resolved
@@ -95,15 +95,9 @@
             ProtocolVersionId::Version13 => self.post_virtual_blocks,
             ProtocolVersionId::Version14
             | ProtocolVersionId::Version15
-<<<<<<< HEAD
-            | ProtocolVersionId::Version16 => self.post_virtual_blocks_finish_upgrade_fix,
-            // kl todo delete local vm verion
-            ProtocolVersionId::Local => self.local,
-=======
             | ProtocolVersionId::Version16
             | ProtocolVersionId::Version17
             | ProtocolVersionId::Version18 => self.post_virtual_blocks_finish_upgrade_fix,
->>>>>>> 71ffe996
         }
     }
 }
