--- conflicted
+++ resolved
@@ -1,11 +1,5 @@
 //! This module determines the fees to pay in txs containing blocks submitted to the L1.
 
-<<<<<<< HEAD
-use tokio::sync::watch;
-use zksync_system_constants::L1_GAS_PER_PUBDATA_BYTE;
-
-=======
->>>>>>> 6c5dbb8b
 use std::{
     collections::VecDeque,
     sync::{Arc, RwLock},
@@ -14,6 +8,7 @@
 use tokio::sync::watch;
 use zksync_config::GasAdjusterConfig;
 use zksync_eth_client::{types::Error, EthInterface};
+use zksync_system_constants::L1_GAS_PER_PUBDATA_BYTE;
 
 use self::metrics::METRICS;
 use super::{L1GasPriceProvider, L1TxParamsProvider};
