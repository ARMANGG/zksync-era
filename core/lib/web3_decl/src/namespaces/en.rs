use jsonrpsee::{core::RpcResult, proc_macros::rpc};
<<<<<<< HEAD
use zksync_types::{api::en, MiniblockNumber};
=======
use zksync_types::{api::en::SyncBlock, tokens::TokenInfo, MiniblockNumber};
>>>>>>> 66cdefcf

#[cfg_attr(
    all(feature = "client", feature = "server"),
    rpc(server, client, namespace = "en")
)]
#[cfg_attr(
    all(feature = "client", not(feature = "server")),
    rpc(client, namespace = "en")
)]
#[cfg_attr(
    all(not(feature = "client"), feature = "server"),
    rpc(server, namespace = "en")
)]
pub trait EnNamespace {
    #[method(name = "syncL2Block")]
    async fn sync_l2_block(
        &self,
        block_number: MiniblockNumber,
        include_transactions: bool,
<<<<<<< HEAD
    ) -> RpcResult<Option<en::SyncBlock>>;

    #[method(name = "consensusGenesis")]
    async fn consensus_genesis(&self) -> RpcResult<Option<en::ConsensusGenesis>>;
=======
    ) -> RpcResult<Option<SyncBlock>>;

    /// Lists all tokens created at or before the specified `block_number`.
    ///
    /// This method is used by EN after snapshot recovery in order to recover token records.
    #[method(name = "syncTokens")]
    async fn sync_tokens(&self, block_number: Option<MiniblockNumber>)
        -> RpcResult<Vec<TokenInfo>>;
>>>>>>> 66cdefcf
}<|MERGE_RESOLUTION|>--- conflicted
+++ resolved
@@ -1,9 +1,5 @@
 use jsonrpsee::{core::RpcResult, proc_macros::rpc};
-<<<<<<< HEAD
-use zksync_types::{api::en, MiniblockNumber};
-=======
-use zksync_types::{api::en::SyncBlock, tokens::TokenInfo, MiniblockNumber};
->>>>>>> 66cdefcf
+use zksync_types::{api::en, tokens::TokenInfo, MiniblockNumber};
 
 #[cfg_attr(
     all(feature = "client", feature = "server"),
@@ -23,13 +19,10 @@
         &self,
         block_number: MiniblockNumber,
         include_transactions: bool,
-<<<<<<< HEAD
     ) -> RpcResult<Option<en::SyncBlock>>;
 
     #[method(name = "consensusGenesis")]
     async fn consensus_genesis(&self) -> RpcResult<Option<en::ConsensusGenesis>>;
-=======
-    ) -> RpcResult<Option<SyncBlock>>;
 
     /// Lists all tokens created at or before the specified `block_number`.
     ///
@@ -37,5 +30,4 @@
     #[method(name = "syncTokens")]
     async fn sync_tokens(&self, block_number: Option<MiniblockNumber>)
         -> RpcResult<Vec<TokenInfo>>;
->>>>>>> 66cdefcf
 }