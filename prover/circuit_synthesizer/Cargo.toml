[package]
name = "zksync_circuit_synthesizer"
version = "0.1.0"
edition = "2021"

[[bin]]
name = "zksync_circuit_synthesizer"
path = "src/main.rs"

[dependencies]
<<<<<<< HEAD
zksync_prover_dal = { path = "../prover_dal" }
zksync_db_connection = { path = "../../core/lib/db_connection" }
zksync_server_dal = { path = "../../core/lib/server_dal" }
=======
vise = { git = "https://github.com/matter-labs/vise.git", version = "0.1.0", rev = "dd05139b76ab0843443ab3ff730174942c825dae" }

zksync_dal = { path = "../../core/lib/dal" }
>>>>>>> 445a39ba
zksync_types = { path = "../../core/lib/types" }
zksync_queued_job_processor = { path = "../../core/lib/queued_job_processor" }
zksync_config = { path = "../../core/lib/config" }
zksync_env_config = { path = "../../core/lib/env_config" }
zksync_object_store = { path = "../../core/lib/object_store" }
zksync_utils = { path = "../../core/lib/utils" }
zksync_prover_fri_utils = { path = "../prover_fri_utils" }
vlog = { path = "../../core/lib/vlog" }
prometheus_exporter = { path = "../../core/lib/prometheus_exporter" }
zksync_prover_utils = { path = "../../core/lib/prover_utils" }
zksync_verification_key_generator_and_server = { path = "../../core/bin/verification_key_generator_and_server" }

zkevm_test_harness = { git = "https://github.com/matter-labs/era-zkevm_test_harness.git", branch = "v1.3.3" }

prover-service = { git = "https://github.com/matter-labs/era-heavy-ops-service.git", branch = "v1.3.3", features = [
    "legacy",
], default-features = false }

anyhow = "1.0"
structopt = "0.3.26"
thiserror = "1.0"
tokio = { version = "1.23.0", features = ["full"] }
futures = "0.3"
ctrlc = { version = "3.1", features = ["termination"] }
local-ip-address = "0.5.0"
tracing = "0.1"<|MERGE_RESOLUTION|>--- conflicted
+++ resolved
@@ -8,15 +8,10 @@
 path = "src/main.rs"
 
 [dependencies]
-<<<<<<< HEAD
 zksync_prover_dal = { path = "../prover_dal" }
 zksync_db_connection = { path = "../../core/lib/db_connection" }
 zksync_server_dal = { path = "../../core/lib/server_dal" }
-=======
 vise = { git = "https://github.com/matter-labs/vise.git", version = "0.1.0", rev = "dd05139b76ab0843443ab3ff730174942c825dae" }
-
-zksync_dal = { path = "../../core/lib/dal" }
->>>>>>> 445a39ba
 zksync_types = { path = "../../core/lib/types" }
 zksync_queued_job_processor = { path = "../../core/lib/queued_job_processor" }
 zksync_config = { path = "../../core/lib/config" }
